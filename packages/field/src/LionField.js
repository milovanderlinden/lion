import { DelegateMixin, SlotMixin } from '@lion/core';
import { LionLitElement } from '@lion/core/src/LionLitElement.js';
import { ElementMixin } from '@lion/core/src/ElementMixin.js';
import { CssClassMixin } from '@lion/core/src/CssClassMixin.js';
<<<<<<< HEAD
import { EventMixin } from '@lion/core/src/EventMixin.js';
=======
import { ObserverMixin } from '@lion/core/src/ObserverMixin.js';
>>>>>>> d34629e8
import { ValidateMixin } from '@lion/validate';

import { FormControlMixin } from './FormControlMixin.js';
import { InteractionStateMixin } from './InteractionStateMixin.js'; // applies FocusMixin
import { FormatMixin } from './FormatMixin.js';

/**
 * LionField: wraps components input, textarea and select and potentially others
 * (checkbox group, radio group)
 * Also it would follow a nice hierarchy: lion-form -> lion-fieldset -> lion-field
 *
 * <lion-field name="myName">
 *   <label slot="label">My Input</label>
 *   <input type="text" slot="input">
 * </lion-field>
 *
 * Note: We do not support placeholders, because we have a helper text and
 * placeholders confuse the user with accessibility needs.
 *
 * @customElement
 */

// TODO: Consider exporting as FieldMixin
// eslint-disable-next-line max-len, no-unused-vars
export class LionField extends FormControlMixin(
  ValidateMixin(
    InteractionStateMixin(
      FormatMixin(
<<<<<<< HEAD
        EventMixin(CssClassMixin(ElementMixin(DelegateMixin(SlotMixin(LionLitElement))))),
=======
        CssClassMixin(ElementMixin(DelegateMixin(SlotMixin(ObserverMixin(LionLitElement))))),
>>>>>>> d34629e8
      ),
    ),
  ),
) {
  get delegations() {
    return {
      ...super.delegations,
      target: () => this.inputElement,
      properties: [
        ...super.delegations.properties,
        'name',
        'type',
        'selectionStart',
        'selectionEnd',
      ], // eslint-disable-line max-len
      attributes: [...super.delegations.attributes, 'name', 'type'],
    };
  }

  static get properties() {
    return {
      ...super.properties,
      submitted: {
        // make sure validation can be triggered based on observer
        type: Boolean,
      },
      disabled: {
        type: Boolean,
        reflect: true,
      },
    };
  }

  updated(changedProperties) {
    super.updated(changedProperties);
    if (changedProperties.has('disabled')) {
      if (this.disabled) {
        this.inputElement.setAttribute('disabled', this.disabled);
      } else {
        this.inputElement.removeAttribute('disabled');
      }
      this._setDisabledClass();
    }
  }

  // We don't delegate, because we want to 'preprocess' via _setValueAndPreserveCaret
  set value(value) {
    // if not yet connected to dom can't change the value
    if (this.inputElement) {
      this._setValueAndPreserveCaret(value);
    }
    this._onValueChanged({ value });
  }

  get value() {
    return (this.inputElement && this.inputElement.value) || '';
  }

  _setDisabledClass() {
    this.classList[this.disabled ? 'add' : 'remove']('state-disabled');
  }

  resetInteractionState() {
    if (super.resetInteractionState) super.resetInteractionState();
    // TODO: add submitted prop to InteractionStateMixin ?
    this.submitted = false;
  }

  /* * * * * * * *
    Lifecycle  */
  connectedCallback() {
    super.connectedCallback();
    this._onChange = this._onChange.bind(this);
    this.inputElement.addEventListener('change', this._onChange);
    this._delegateInitialValueAttr(); // TODO: find a better way to do this
    this._setDisabledClass();
    this.classList.add('form-field');
  }

  disconnectedCallback() {
    super.disconnectedCallback();
    if (this.__parentFormGroup) {
      const event = new CustomEvent('form-element-unregister', {
        detail: { element: this },
        bubbles: true,
      });
      this.__parentFormGroup.dispatchEvent(event);
    }
    this.inputElement.removeEventListener('change', this._onChange);
  }

  /**
   * This is not done via 'get delegations', because this.inputElement.setAttribute('value')
   * does not trigger a value change
   */
  _delegateInitialValueAttr() {
    const valueAttr = this.getAttribute('value');
    if (valueAttr !== null) {
      this.value = valueAttr;
    }
  }

  /* * * * * * * * * * * * * * * * * * * * * * * * * * * * * * * * * * * * * * * *
    Public Methods (also notice delegated methods that are available on host)  */

  clear() {
    // Let validationMixin and interactionStateMixin clear their invalid and dirty/touched states
    // respectively
    if (super.clear) super.clear();
    this.value = ''; // can't set null here, because IE11 treats it as a string
  }

  /* * * * * * * * * *
    Event Handlers */

  _onChange() {
    if (super._onChange) super._onChange();
    this.dispatchEvent(
      new CustomEvent('user-input-changed', {
        bubbles: true,
      }),
    );
    this.modelValue = this.parser(this.value);
  }

  /* * * * * * * * * * * *
    Observer Handlers  */
  _onValueChanged({ value }) {
    if (super._onValueChanged) super._onValueChanged();
    // For styling purposes, make it known the input field is not empty
    this.classList[value ? 'add' : 'remove']('state-filled');
  }

  /**
   * Copied from Polymer team. TODO: add license
   * Restores the cursor to its original position after updating the value.
   * @param {string} newValue The value that should be saved.
   */
  _setValueAndPreserveCaret(newValue) {
    // Only preserve caret if focused (changing selectionStart will move focus in Safari)
    if (this.focused) {
      // Not all elements might have selection, and even if they have the
      // right properties, accessing them might throw an exception (like for
      // <input type=number>)
      try {
        const start = this.inputElement.selectionStart;
        this.inputElement.value = newValue;
        // The cursor automatically jumps to the end after re-setting the value,
        // so restore it to its original position.
        this.inputElement.selectionStart = start;
        this.inputElement.selectionEnd = start;
      } catch (error) {
        // Just set the value and give up on the caret.
        this.inputElement.value = newValue;
      }
    } else {
      this.inputElement.value = newValue;
    }
  }

  // eslint-disable-next-line class-methods-use-this
  __isRequired(modelValue) {
    return {
      required:
        (typeof modelValue === 'string' && modelValue !== '') ||
        (typeof modelValue !== 'string' && typeof modelValue !== 'undefined'), // TODO: && modelValue !== null ?
    };
  }
}<|MERGE_RESOLUTION|>--- conflicted
+++ resolved
@@ -2,11 +2,6 @@
 import { LionLitElement } from '@lion/core/src/LionLitElement.js';
 import { ElementMixin } from '@lion/core/src/ElementMixin.js';
 import { CssClassMixin } from '@lion/core/src/CssClassMixin.js';
-<<<<<<< HEAD
-import { EventMixin } from '@lion/core/src/EventMixin.js';
-=======
-import { ObserverMixin } from '@lion/core/src/ObserverMixin.js';
->>>>>>> d34629e8
 import { ValidateMixin } from '@lion/validate';
 
 import { FormControlMixin } from './FormControlMixin.js';
@@ -34,13 +29,7 @@
 export class LionField extends FormControlMixin(
   ValidateMixin(
     InteractionStateMixin(
-      FormatMixin(
-<<<<<<< HEAD
-        EventMixin(CssClassMixin(ElementMixin(DelegateMixin(SlotMixin(LionLitElement))))),
-=======
-        CssClassMixin(ElementMixin(DelegateMixin(SlotMixin(ObserverMixin(LionLitElement))))),
->>>>>>> d34629e8
-      ),
+      FormatMixin(CssClassMixin(ElementMixin(DelegateMixin(SlotMixin(LionLitElement))))),
     ),
   ),
 ) {
