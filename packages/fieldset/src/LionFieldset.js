import { SlotMixin, html } from '@lion/core';
import { LionLitElement } from '@lion/core/src/LionLitElement.js';
<<<<<<< HEAD
import { EventMixin } from '@lion/core/src/EventMixin.js';
=======
import { CssClassMixin } from '@lion/core/src/CssClassMixin.js';
>>>>>>> d34629e8
import { ObserverMixin } from '@lion/core/src/ObserverMixin.js';
import { ValidateMixin } from '@lion/validate';
import { FormControlMixin } from '@lion/field';

// TODO: extract from module like import { pascalCase } from 'lion-element/CaseMapUtils.js'
const pascalCase = str => str.charAt(0).toUpperCase() + str.slice(1);

/**
 * LionFieldset: fieldset wrapper providing extra features and integration with lion-field elements.
 *
 * @customElement
 * @extends LionLitElement
 */
export class LionFieldset extends FormControlMixin(
<<<<<<< HEAD
  ValidateMixin(EventMixin(SlotMixin(ObserverMixin(LionLitElement)))),
=======
  ValidateMixin(CssClassMixin(SlotMixin(ObserverMixin(LionLitElement)))),
>>>>>>> d34629e8
) {
  static get properties() {
    return {
      ...super.properties,
      disabled: {
        type: Boolean,
        reflect: true,
        attribute: 'state-disabled',
      },
      name: {
        type: String,
      },
      submitted: {
        type: Boolean,
        reflect: true,
        attribute: 'state-submitted',
      },
    };
  }

  static get asyncObservers() {
    return {
      ...super.asyncObservers,
      _onDisabledChanged: ['disabled'],
    };
  }

  get inputElement() {
    return this;
  }

  get modelValue() {
    return this._getFromAllFormElements('modelValue');
  }

  set modelValue(values) {
    this._setValueMapForAllFormElements('modelValue', values);
  }

  get serializedValue() {
    return this._getFromAllFormElements('serializedValue');
  }

  set serializedValue(values) {
    this._setValueMapForAllFormElements('serializedValue', values);
  }

  get formattedValue() {
    return this._getFromAllFormElements('formattedValue');
  }

  set formattedValue(values) {
    this._setValueMapForAllFormElements('formattedValue', values);
  }

  get touched() {
    return this._anyFormElementHas('touched');
  }

  get dirty() {
    return this._anyFormElementHas('dirty');
  }

  get prefilled() {
    return this._anyFormElementHas('prefilled');
  }

  get focused() {
    return this._anyFormElementHas('focused');
  }

  get formElementsArray() {
    return Object.keys(this.formElements).reduce((result, name) => {
      const element = this.formElements[name];
      return result.concat(Array.isArray(element) ? element : [element]);
    }, []);
  }

  constructor() {
    super();
    this.disabled = false;
    this.submitted = false;
    this.formElements = {};
    this.__addedSubValidators = false;
    this.__createTypeAbsenceValidators();
  }

  connectedCallback() {
    // eslint-disable-next-line wc/guard-super-call
    super.connectedCallback();
    this.addEventListener('validation-done', this.__validate);
    this.addEventListener('focused-changed', this._updateFocusedClass);
    this.addEventListener('touched-changed', this._updateTouchedClass);
    this.addEventListener('dirty-changed', this._updateDirtyClass);
    this.addEventListener('form-element-register', this.__onFormElementRegister);
    this.addEventListener('form-element-unregister', this.__onFormElementUnRegister);
    this._setRole();
  }

  disconnectedCallback() {
    // eslint-disable-next-line wc/guard-super-call
    super.disconnectedCallback();
    this.removeEventListener('validation-done', this.__validate);
    this.removeEventListener('focused-changed', this._updateFocusedClass);
    this.removeEventListener('touched-changed', this._updateTouchedClass);
    this.removeEventListener('dirty-changed', this._updateDirtyClass);
    this.removeEventListener('form-element-register', this.__onFormElementRegister);
    this.removeEventListener('form-element-unregister', this.__onFormElementUnRegister);
    if (this.__parentFormGroup) {
      const event = new CustomEvent('form-element-unregister', {
        detail: { element: this },
        bubbles: true,
      });
      this.__parentFormGroup.dispatchEvent(event);
    }
  }

  isRegisteredFormElement(el) {
    return Object.keys(this.formElements).some(name => el.name === name);
  }

  // eslint-disable-next-line class-methods-use-this
  inputGroupTemplate() {
    return html`
      <div class="input-group">
        <slot></slot>
      </div>
    `;
  }

  submitGroup() {
    this.submitted = true;
    this.formElementsArray.forEach(child => {
      if (typeof child.submitGroup === 'function') {
        child.submitGroup();
      } else {
        child.submitted = true; // eslint-disable-line no-param-reassign
      }
    });
  }

  serializeGroup() {
    const childrenNames = Object.keys(this.formElements);
    const serializedValues = childrenNames.length > 0 ? {} : undefined;
    childrenNames.forEach(name => {
      const element = this.formElements[name];
      if (Array.isArray(element)) {
        serializedValues[name] = this.__serializeElements(element);
      } else {
        const serializedValue = this.__serializeElement(element);
        if (serializedValue) {
          serializedValues[name] = serializedValue;
        }
      }
    });
    return serializedValues;
  }

  resetGroup() {
    this.modelValue = this.resetModelValue;
    this.resetInteractionState();
  }

  resetInteractionState() {
    // TODO: add submitted prop to InteractionStateMixin
    this.submitted = false;
    this.formElementsArray.forEach(formElement => {
      if (typeof formElement.resetInteractionState === 'function') {
        formElement.resetInteractionState();
      }
    });
  }

  getValidatorsForType(type) {
    const validators = super.getValidatorsForType(type) || [];
    return [
      ...validators,
      [this[`__formElementsHaveNo${pascalCase(type)}`], {}, { hideFeedback: true }],
    ];
  }

  _getFromAllFormElements(property) {
    if (!this.formElements) {
      return undefined;
    }
    const childrenNames = Object.keys(this.formElements);
    const values = childrenNames.length > 0 ? {} : undefined;
    childrenNames.forEach(name => {
      if (Array.isArray(this.formElements[name])) {
        // grouped via myName[]
        values[name] = this.formElements[name].map(node => node.modelValue);
      } else {
        // not grouped
        values[name] = this.formElements[name][property];
      }
    });
    return values;
  }

  _setValueForAllFormElements(property, value) {
    this.formElementsArray.forEach(el => {
      el[property] = value; // eslint-disable-line no-param-reassign
    });
  }

  _setValueMapForAllFormElements(property, values) {
    if (values && typeof values === 'object') {
      Object.keys(values).forEach(name => {
        if (Array.isArray(this.formElements[name])) {
          this.formElements[name].forEach((el, index) => {
            el[property] = values[name][index]; // eslint-disable-line no-param-reassign
          });
        }
        this.formElements[name][property] = values[name];
      });
    }
  }

  _anyFormElementHas(property) {
    return Object.keys(this.formElements).some(name => {
      if (Array.isArray(this.formElements[name])) {
        return this.formElements[name].some(el => !!el[property]);
      }
      return !!this.formElements[name][property];
    });
  }

  /**
   * Get's triggered by event 'validatin-done' which enabled us to handle 2 different situations
   *   - react on modelValue change, which says something about the validity as a whole
   *       (at least two checkboxes for instance) and nothing about the children's values
   *   - children validatity states have changed, so fieldset needs to update itself based on that
   */
  __validate(ev) {
    if (ev && this.isRegisteredFormElement(ev.target)) {
      this.validate();
    }
  }

  _updateFocusedClass() {
    if (this.touched) {
      this.setAttribute('state-focused', '');
    } else {
      this.removeAttribute('state-focused');
    }
  }

  _updateTouchedClass() {
    if (this.touched) {
      this.setAttribute('state-touched', '');
    } else {
      this.removeAttribute('state-touched');
    }
  }

  _updateDirtyClass() {
    if (this.dirty) {
      this.setAttribute('state-dirty', '');
    } else {
      this.removeAttribute('state-touched');
    }
  }

  _onDisabledChanged({ disabled }, { disabled: oldDisabled }) {
    // do not propagate/override inital disabled value on nested form elements
    if (typeof oldDisabled !== 'undefined') {
      this._setValueForAllFormElements('disabled', disabled);
    }
  }

  _setRole(role) {
    this.setAttribute('role', role || 'group');
  }

  // eslint-disable-next-line class-methods-use-this
  __serializeElement(element) {
    if (!element.disabled) {
      if (typeof element.serializeGroup === 'function') {
        return element.serializeGroup();
      }
      return element.serializedValue;
    }
    return undefined;
  }

  __serializeElements(elements) {
    const serializedValues = [];
    elements.forEach(element => {
      const serializedValue = this.__serializeElement(element);
      if (serializedValue) {
        serializedValues.push(serializedValue);
      }
    });
    return serializedValues;
  }

  __onFormElementRegister(event) {
    const child = event.detail.element;
    if (child === this) return; // as we fire and listen - don't add ourselves

    const { name } = child;
    if (!name) {
      console.info('Error Node:', child); // eslint-disable-line no-console
      throw new TypeError('You need to define a name');
    }
    if (name === this.name) {
      console.info('Error Node:', child); // eslint-disable-line no-console
      throw new TypeError(`You can not have the same name "${name}" as your parent`);
    }
    event.stopPropagation();

    if (this.disabled) {
      child.disabled = true;
    }
    if (name.substr(-2) === '[]') {
      if (!Array.isArray(this.formElements[name])) {
        this.formElements[name] = [];
      }
      this.formElements[name].push(child);
    } else if (!this.formElements[name]) {
      this.formElements[name] = child;
    } else {
      console.info('Error Node:', child); // eslint-disable-line no-console
      throw new TypeError(
        `Name "${name}" is already registered - if you want an array add [] to the end`,
      );
    }

    // This is a way to let the child element (a lion-fieldset or lion-field) know, about its parent
    child.__parentFormGroup = this;

    // aria-describedby of (nested) children
    let parent = this;
    while (parent) {
      this.constructor._addDescriptionElementIdsToField(
        child,
        parent._getAriaDescriptionElements(),
      );
      // Also check if the newly added child needs to refer grandparents
      parent = parent.__parentFormGroup;
    }

    this.validate();
  }

  /**
   * Updates the resetModelValue of this fieldset and asks it's parent fieldset/group to also
   * update.
   * This is needed as the upgrade order is not guaranteed. We have 3 main cases:
   * 1. if `street-name` gets updated last then `address` and `details` needs to update their
   *    resetModelValue to also incorporate the correct value of `street-name`/`address`.
   * 2. If `address` get updated last then it already has the correct `street-name` so it
   *    requests an update only for `details`.
   * 3. If `details` get updated last nothing happens here as all data are up to date
   *
   * @example
   * <lion-fieldset name="details">
   *   <lion-fieldset name="address">
   *     <lion-input name="street-name" .modelValue=${'street 1'}>
   */
  _updateResetModelValue() {
    this.resetModelValue = this.modelValue;
    this._requestParentFormGroupUpdateOfResetModelValue();
  }

  /**
   * Add aria-describedby to child element(field), so that it points to feedback/help-text of
   * parent(fieldset)
   * @param {LionField} field - the child: lion-field/lion-input/lion-textarea
   * @param {array} descriptionElements  - description elements like feedback and help-text
   */
  static _addDescriptionElementIdsToField(field, descriptionElements) {
    // TODO: make clear in documentation that help-text and feedback slot should be appended by now
    // and dynamically appending (or dom-ifs etc) doesn't work
    // TODO: we can cache this on constructor level for perf, but changing template via providers
    // might go wrong then when dom order changes per instance. Although we could check if
    // 'provision' has taken place or not
    const orderedEls = this._getAriaElementsInRightDomOrder(descriptionElements);
    orderedEls.forEach(el => field.addToAriaDescription(el.id));
  }

  __onFormElementUnRegister(event) {
    const child = event.detail.element;
    const { name } = child;
    if (child === this) {
      return;
    } // as we fire and listen - don't add ourself

    event.stopPropagation();

    if (name.substr(-2) === '[]' && this.formElements[name]) {
      const index = this.formElements[name].indexOf(child);
      if (index > -1) {
        this.formElements[name].splice(index, 1);
      }
    } else if (this.formElements[name]) {
      delete this.formElements[name];
    }

    // TODO: Clean up aria references of elements that were ancestors of child.
    // For this, it would be better if LionField._ariaDescribedby would be an element array from
    // which you can delete all elems that are not child.contains(descriptionEl), so that the
    // resulting array can be serialized into a string of ids.

    this.validate();
  }

  /**
   * Creates a validator for every type indicating whether all of the children formElements
   * are not in the condition of {type} : i.e. __formElementsHaveNoError would be true if
   * none of the children of the fieldset is in error state.
   */
  __createTypeAbsenceValidators() {
    this.constructor.validationTypes.forEach(type => {
      this[`__formElementsHaveNo${pascalCase(type)}`] = () => ({
        [`formElementsHaveNo${pascalCase(type)}`]: !this._anyFormElementHas(`${type}State`),
      });
    });
  }

  // eslint-disable-next-line class-methods-use-this
  __isRequired() {
    // eslint-disable-next-line no-console
    console.warn(`Default "required" validator is not supported on fieldsets. If you have a valid
      use case please let us know.`);
  }
}<|MERGE_RESOLUTION|>--- conflicted
+++ resolved
@@ -1,10 +1,5 @@
 import { SlotMixin, html } from '@lion/core';
 import { LionLitElement } from '@lion/core/src/LionLitElement.js';
-<<<<<<< HEAD
-import { EventMixin } from '@lion/core/src/EventMixin.js';
-=======
-import { CssClassMixin } from '@lion/core/src/CssClassMixin.js';
->>>>>>> d34629e8
 import { ObserverMixin } from '@lion/core/src/ObserverMixin.js';
 import { ValidateMixin } from '@lion/validate';
 import { FormControlMixin } from '@lion/field';
@@ -19,11 +14,7 @@
  * @extends LionLitElement
  */
 export class LionFieldset extends FormControlMixin(
-<<<<<<< HEAD
-  ValidateMixin(EventMixin(SlotMixin(ObserverMixin(LionLitElement)))),
-=======
-  ValidateMixin(CssClassMixin(SlotMixin(ObserverMixin(LionLitElement)))),
->>>>>>> d34629e8
+  ValidateMixin(SlotMixin(ObserverMixin(LionLitElement))),
 ) {
   static get properties() {
     return {
